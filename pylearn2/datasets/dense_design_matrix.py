--- conflicted
+++ resolved
@@ -898,7 +898,7 @@
     _default_seed = (17, 2, 946)
 
     def __init__(self, X=None, topo_view=None, y=None,
-                 view_converter=None, axes=('b', 0, 1, 'c'),
+                 view_converter=None, axes = ('b', 0, 1, 'c'),
                  rng=_default_seed):
         """
         Parameters
@@ -924,18 +924,17 @@
             indices into the design matrix when choosing minibatches.
         """
 
-        super_self = super(DenseDesignMatrixPyTables, self)
-        super_self.__init__(X=X,
-                            topo_view=topo_view,
-                            y=y,
-                            view_converter=view_converter,
-                            axes=axes,
-                            rng=rng)
+        super(DenseDesignMatrixPyTables, self).__init__(X = X,
+                                            topo_view = topo_view,
+                                            y = y,
+                                            view_converter = view_converter,
+                                            axes = axes,
+                                            rng = rng)
         ensure_tables()
         if not hasattr(self, 'filters'):
             self.filters = tables.Filters(complib='blosc', complevel=5)
 
-    def set_design_matrix(self, X, start=0):
+    def set_design_matrix(self, X, start = 0):
         """
         .. todo::
 
@@ -943,11 +942,11 @@
         """
         assert len(X.shape) == 2
         assert not np.any(np.isnan(X))
-        DenseDesignMatrixPyTables.fill_hdf5(file=self.h5file,
-                                            data_x=X,
-                                            start=start)
-
-    def set_topological_view(self, V, axes=('b', 0, 1, 'c'), start=0):
+        DenseDesignMatrixPyTables.fill_hdf5(file = self.h5file,
+                                            data_x = X,
+                                            start = start)
+
+    def set_topological_view(self, V, axes = ('b', 0, 1, 'c'), start = 0):
         """
         Sets the dataset to represent V, where V is a batch
         of topological views of examples.
@@ -969,106 +968,13 @@
         rows = V.shape[axes.index(0)]
         cols = V.shape[axes.index(1)]
         channels = V.shape[axes.index('c')]
-        self.view_converter = DefaultViewConverter([rows, cols, channels],
-                                                   axes=axes)
+        self.view_converter = DefaultViewConverter([rows, cols, channels], axes=axes)
         X = self.view_converter.topo_view_to_design_mat(V)
         assert not np.any(np.isnan(X))
-        DenseDesignMatrixPyTables.fill_hdf5(file=self.h5file,
-                                            data_x=X,
-                                            start=start)
-
-<<<<<<< HEAD
-    @functools.wraps(Dataset.iterator)
-    def iterator(self, mode=None, batch_size=None, num_batches=None,
-                 topo=None, targets=None, rng=None, data_specs=None,
-                 return_tuple=False):
-        """
-        .. todo::
-
-            WRITEME
-        """
-
-        warnings.warn("Overloading this method is not necessary with the new "
-                      "interface change and this will be removed around "
-                      "November 7th 2013", stacklevel=2)
-
-        if topo is not None or targets is not None:
-            if data_specs is not None:
-                raise ValueError("In DenseDesignMatrix.iterator, both "
-                                 "the `data_specs` argument and deprecated "
-                                 "arguments `topo` or `targets` were "
-                                 "provided.", (data_specs, topo, targets))
-
-            warnings.warn("Usage of `topo` and `target` arguments are being "
-                          "deprecated, and will be removed around "
-                          "November 7th, 2013. `data_specs` should be used "
-                          "instead.", stacklevel=2)
-
-            # build data_specs from topo and targets if needed
-            if topo is None:
-                topo = getattr(self, '_iter_topo', False)
-            if topo:
-                # self.iterator is called without a data_specs, and with
-                # "topo=True", so we use the default topological space
-                # stored in self.X_topo_space
-                assert self.X_topo_space is not None
-                X_space = self.X_topo_space
-            else:
-                X_space = self.X_space
-
-            if targets is None:
-                targets = getattr(self, '_iter_targets', False)
-            if targets:
-                assert self.y is not None
-                y_space = self.data_specs[0][1]
-                space = (X_space, y_space)
-                source = ('features', 'targets')
-            else:
-                space = X_space
-                source = 'features'
-
-            data_specs = (space, source)
-            _deprecated_interface = True
-        else:
-            _deprecated_interface = False
-
-        # TODO: Refactor
-        if mode is None:
-            if hasattr(self, '_iter_subset_class'):
-                mode = self._iter_subset_class
-            else:
-                raise ValueError('iteration mode not provided and no default '
-                                 'mode set for %s' % str(self))
-        else:
-            mode = resolve_iterator_class(mode)
-
-        if batch_size is None:
-            batch_size = getattr(self, '_iter_batch_size', None)
-        if num_batches is None:
-            num_batches = getattr(self, '_iter_num_batches', None)
-        if rng is None and mode.stochastic:
-            rng = self.rng
-        if data_specs is None:
-            data_specs = self._iter_data_specs
-        if _deprecated_interface:
-            return FiniteDatasetIteratorPyTables(self,
-                                                 mode(self.X.shape[0],
-                                                      batch_size,
-                                                      num_batches,
-                                                      rng),
-                                                 data_specs=data_specs,
-                                                 return_tuple=return_tuple)
-        else:
-            return FiniteDatasetIterator(self,
-                                         mode(self.X.shape[0],
-                                              batch_size,
-                                              num_batches,
-                                              rng),
-                                         data_specs=data_specs,
-                                         return_tuple=return_tuple)
-
-=======
->>>>>>> 58a217a5
+        DenseDesignMatrixPyTables.fill_hdf5(file = self.h5file,
+                                            data_x = X,
+                                            start = start)
+
     def init_hdf5(self, path, shapes):
         """
         .. todo::
@@ -1081,14 +987,13 @@
         x_shape, y_shape = shapes
         # make pytables
         ensure_tables()
-        h5file = tables.openFile(path, mode="w", title="SVHN Dataset")
+        h5file = tables.openFile(path, mode = "w", title = "SVHN Dataset")
         gcolumns = h5file.createGroup(h5file.root, "Data", "Data")
-        atom = (tables.Float32Atom() if config.floatX == 'float32'
-                else tables.Float64Atom())
-        h5file.createCArray(gcolumns, 'X', atom=atom, shape=x_shape,
-                            title="Data values", filters=self.filters)
-        h5file.createCArray(gcolumns, 'y', atom=atom, shape=y_shape,
-                            title="Data targets", filters=self.filters)
+        atom = tables.Float32Atom() if config.floatX == 'float32' else tables.Float64Atom()
+        h5file.createCArray(gcolumns, 'X', atom = atom, shape = x_shape,
+                                title = "Data values", filters = self.filters)
+        h5file.createCArray(gcolumns, 'y', atom = atom, shape = y_shape,
+                                title = "Data targets", filters = self.filters)
         return h5file, gcolumns
 
     @staticmethod
@@ -1115,8 +1020,7 @@
         data_size = data_x.shape[0]
         last = np.floor(data_size / float(batch_size)) * batch_size
         for i in xrange(0, data_size, batch_size):
-            stop = (i + np.mod(data_size, batch_size) if i >= last
-                    else i + batch_size)
+            stop = i + np.mod(data_size, batch_size) if i >= last else i + batch_size
             assert len(range(start + i, start + stop)) == len(range(i, stop))
             assert (start + stop) <= (node.X.shape[0])
             node.X[start + i: start + stop, :] = data_x[i:stop, :]
@@ -1144,8 +1048,7 @@
         start = 0 if start is None else start
         stop = gcolumns.X.nrows if stop is None else stop
 
-        atom = (tables.Float32Atom() if config.floatX == 'float32'
-                else tables.Float64Atom())
+        atom = tables.Float32Atom() if config.floatX == 'float32' else tables.Float64Atom()
         x = h5file.createCArray(gcolumns,
                                 'X',
                                 atom=atom,
@@ -1166,7 +1069,6 @@
         h5file.flush()
         return h5file, gcolumns
 
-
 class DefaultViewConverter(object):
     """
     .. todo::
@@ -1238,7 +1140,7 @@
 
             WRITEME
         """
-        rval = self.design_mat_to_topo_view(X)
+        rval =  self.design_mat_to_topo_view(X)
 
         # weights view is always for display
         rval = np.transpose(rval, tuple(self.axes.index(axis)
@@ -1266,7 +1168,7 @@
         batch_size = V.shape[0]
 
         rval = np.zeros((batch_size, self.pixels_per_channel * num_channels),
-                        dtype=V.dtype)
+                       dtype=V.dtype)
 
         for i in xrange(num_channels):
             ppc = self.pixels_per_channel
@@ -1352,19 +1254,18 @@
         # lazy loading
 
         if isinstance(dataset, DenseDesignMatrix) \
-           and dataset.X is None \
-           and not control.get_load_data():
-            warnings.warn("from_dataset wasn't able to make subset of "
-                          "dataset, using the whole thing")
+               and dataset.X is None\
+               and not control.get_load_data():
+            warnings.warn("from_dataset wasn't able to make subset of dataset, "
+                          "using the whole thing")
             return DenseDesignMatrix(X=None,
                                      view_converter=dataset.view_converter)
         raise
 
-    rval = DenseDesignMatrix(topo_view=V, y=y)
+    rval =  DenseDesignMatrix(topo_view=V, y=y)
     rval.adjust_for_viewer = dataset.adjust_for_viewer
 
     return rval
-
 
 def dataset_range(dataset, start, stop):
     """
@@ -1382,7 +1283,7 @@
         y = None
     else:
         if dataset.y.ndim == 2:
-            y = dataset.y[start:stop, :].copy()
+            y = dataset.y[start:stop,:].copy()
         else:
             y = dataset.y[start:stop].copy()
         assert X.shape[0] == y.shape[0]
@@ -1392,7 +1293,6 @@
     rval.adjust_for_viewer = dataset.adjust_for_viewer
     return rval
 
-
 def convert_to_one_hot(dataset, min_class=0):
     """
     .. todo::
@@ -1404,7 +1304,6 @@
     dataset.convert_to_one_hot(min_class=min_class)
     return dataset
 
-
 def set_axes(dataset, axes):
     """
     .. todo::
