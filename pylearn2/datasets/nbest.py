--- conflicted
+++ resolved
@@ -12,11 +12,8 @@
 import theano
 
 from pylearn2.datasets.dense_design_matrix import DenseDesignMatrix
-<<<<<<< HEAD
 from pylearn2.utils import py_integer_types
-=======
 from pylearn2.utils.iteration import resolve_iterator_class
->>>>>>> 8240a04d
 
 
 log = logging.getLogger(__name__)
@@ -72,13 +69,13 @@
         If True, the targets become maximum margin classifiers instead
     """
     def __init__(self, nbest_file=None, reference_file=None, sphere_y=False,
-<<<<<<< HEAD
                  sphere=False, zca=False, pca=0, weighted_bleu=False,
                  max_margin=False):
         self.max_margin = max_margin
 
         # Reading data from cache or text file
         root, ext = os.path.splitext(nbest_file)
+        self.name = root
         if (os.path.isfile(root + '.bleu.npy') and
                 os.path.isfile(root + '.features.npy') and
                 os.path.isfile(root + '.mapping.npy')):
@@ -121,7 +118,7 @@
         # Calculating targets
         self.y = np.zeros((self.num_nbest, 1), dtype=theano.config.floatX)
         if not self.max_margin:
-            log.info("Calculating targets")
+            log.info("Calculating targets..")
             if weighted_bleu:
                 best_stats = np.sum(self.bleu_stats[self.mapping[:-1]], axis=0)
             for i, stats in enumerate(self.bleu_stats):
@@ -147,7 +144,7 @@
             indices.append(
                 np.argmax(self.y[self.mapping[i]:self.mapping[i + 1]])
             )
-        indices = self.mapping[:-1] + np.asarray(indices, dtype='uint32')
+            indices = self.mapping[:-1] + np.asarray(indices, dtype='uint32')
         stats = self.bleu_stats[indices].sum(axis=0)
         log.info("Optimal BLEU (" + root + "): " + str(self.bleu(stats)))
         log.info("MERT BLEU (" + root + "): " + str(self.bleu(
@@ -155,16 +152,11 @@
         )))
 
         super(NBest, self).__init__(X=self.X, y=self.y)
+        self._iter_subset_class = resolve_iterator_class(
+            'shuffled_sequential'
+        )
 
     def read_nbest(self, nbest_file, reference_file):
-=======
-                 word_normalize=False, sphere=False, zca=False, pca=0):
-        self.scored = False
-        if nbest_file is None or reference_file is None:
-            raise ValueError
-        self.sphere_y = sphere_y
-        # Count the number of sentences in the reference translation
->>>>>>> 8240a04d
         with open(reference_file) as f:
             for num_sentences, _ in enumerate(f):
                 pass
@@ -206,7 +198,6 @@
         # Creating NumPy arrays
         self.mapping = np.cumsum(self.mapping).astype('uint32')
         self.X = np.asarray(X, dtype=theano.config.floatX)
-<<<<<<< HEAD
         self.bleu_stats = np.asarray(bleu_stats, dtype='uint32')
 
         # Saving NumPy arrays to disk
@@ -215,74 +206,13 @@
         np.save(root + '.features.npy', self.X)
         np.save(root + '.bleu.npy', self.bleu_stats)
         np.save(root + '.mapping.npy', self.mapping)
-=======
-        if word_normalize:
-            self.X[:, :8] /= self.X[:, 8:9]
-            self.X[:, 9:] /= self.X[:, 8:9]
-        if zca:
-            zca = ZCA(regularization=0)
-            zca.fit(self.X)
-            self.X = zca.transform(self.X)
-        if pca:
-            pca = PCA(n_components=pca)
-            pca.fit(self.X)
-            self.X = pca.transform(self.X)
-        if sphere:
-            self.X -= self.X.mean(axis=0)
-            self.X /= self.X.std(axis=0)
-        self.bleu_stats = np.asarray(bleu_stats, dtype='uint32')
-        self.y = np.zeros((self.num_nbest, 1), dtype=theano.config.floatX)
-        self._iter_subset_class = resolve_iterator_class('shuffled_sequential')
-        super(NBest, self).__init__(X=self.X, y=self.y)
->>>>>>> 8240a04d
 
     def get(self, sources, indices):
-        return (self.X[indices], self.y[indices])
-
-<<<<<<< HEAD
-=======
-    def rescore(self, indices):
-        print "Rescoring..."
-        if not self.scored:
-            # best_stats = np.sum(self.bleu_stats[self.mapping[:-1]], axis=0)
-            for i, stats in enumerate(self.bleu_stats):
-                # stats are the stats per sentence
-                # best_stats are the sum of current best
-                self.y[i] = self.sentence_bleu(stats)
-                # self.y[i] = np.random.rand()
-            if self.sphere_y:
-                self.y -= self.y.mean()
-                self.y /= self.y.std()
-            print "Average BLEU+1: " + str(np.mean(self.y))
-            indices = []
-            for i in range(self.num_sentences):
-                indices.append(
-                    np.argmax(self.y[self.mapping[i]:self.mapping[i + 1]])
-                )
-            indices = self.mapping[:-1] + indices
-            stats = self.bleu_stats[indices.astype('int')].sum(axis=0)
-            print "Optimal by BLEU+1: " + str(self.bleu(stats))
-            indices = []
-            best_stats = np.sum(self.bleu_stats[self.mapping[:-1]], axis=0)
-            self.y_weighted = np.zeros((self.num_nbest, 1), dtype=theano.config.floatX)
-            for i, stats in enumerate(self.bleu_stats):
-                self.y_weighted[i] = self.sentence_bleu(stats, best_stats)
-            for i in range(self.num_sentences):
-                indices.append(
-                    np.argmax(self.y_weighted[self.mapping[i]:self.mapping[i + 1]])
-                )
-            indices = self.mapping[:-1] + indices
-            stats = self.bleu_stats[indices.astype('int')].sum(axis=0)
-            print "Optimal by weighted BLEU+1: " + str(self.bleu(stats))
-
-            self.scored = True
-        # best_stats = np.sum(self.bleu_stats[indices], axis=0)
-        # for i, stats in enumerate(self.bleu_stats):
-        #     # stats are the stats per sentence
-        #     # best_stats are the sum of current best
-        #     self.y[i] = self.sentence_bleu(stats, best_stats)
-
->>>>>>> 8240a04d
+        if self.max_margin:
+            raise ValueError
+        else:
+            return (self.X[indices], self.y[indices])
+
     def get_stats(self, hypothesis, reference):
         yield len(hypothesis)
         yield len(reference)
