--- conflicted
+++ resolved
@@ -399,11 +399,7 @@
     """
 
     def __init__(self, layers, batch_size=None, input_space=None,
-<<<<<<< HEAD
-                 input_source='features', nvis=None, seed=None):
-=======
-                 nvis=None, seed=None, layer_name=None):
->>>>>>> 2fa756f9
+                 input_source='features', layer_name=None, nvis=None, seed=None):
         super(MLP, self).__init__()
 
         self.seed = seed
@@ -435,18 +431,14 @@
         if input_space is not None or nvis is not None:
             self.setup_rng()
 
-<<<<<<< HEAD
-        self.input_space = input_space
-        self.input_source = input_source
-=======
             # check if the layer_name is None (the MLP is the outer MLP)
             assert layer_name is None
->>>>>>> 2fa756f9
 
             if nvis is not None:
                 input_space = VectorSpace(nvis)
 
             self.input_space = input_space
+            self.input_source = input_source
 
             self._update_layer_input_spaces()
 
