--- conflicted
+++ resolved
@@ -21,7 +21,6 @@
 
 from auc import embed
 from framework import utils
-from framework.pca import PCA
 from framework import cost
 from framework import corruption
 from framework import autoencoder
@@ -80,12 +79,8 @@
     # Here's a manual training loop.
     print '... training Autoencoder'
     start_time = time.clock()
-<<<<<<< HEAD
-    iterator = BatchIterator(data, conf['proba'], conf['batchsize'])
-=======
     proba = layer.get('proba', conf.get('proba'))
     iterator = BatchIterator(data, proba, layer['batchsize'])
->>>>>>> 5fc3a1d2
     saving_counter = 0
     saving_rate = layer.get('saving_rate', conf.get('saving_rate', 0))
     for epoch in xrange(layer['epochs']):
@@ -103,31 +98,8 @@
         if saving_rate != 0:
             saving_counter += 1
             if saving_counter % saving_rate == 0:
-<<<<<<< HEAD
-                da.save(os.path.join(conf['da_dir'], 'model-da-epoch-%02d.pkl' % epoch))
-        
-        # Keep track of the best alc computed sor far
-        if alc_rate != 0:
-            alc_counter += 1
-            if alc_counter % alc_rate == 0:
-                alc = utils.lookup_alc(data, da.function())
-                last_alc_epoch = epoch
-                print '... training epoch %d, computed alc' % epoch, alc
-                if best_alc_value < alc:
-                    best_alc_value = alc
-                    best_alc_epoch = epoch
-
-    # Compute the ALC at the end of the training if requested
-    if conf.get('resulting_alc', False) and last_alc_epoch != epoch:
-        alc = utils.lookup_alc(data, da.function())
-        print '... training epoch %d, computed alc' % epoch, alc
-        if best_alc_value < alc:
-            best_alc_value = alc
-            best_alc_epoch = epoch
-=======
                 ae.save(os.path.join(savedir,
                                      layer['name'] + '-epoch-%02d.pkl' % epoch))
->>>>>>> 5fc3a1d2
 
     end_time = time.clock()
     layer['training_time'] = (end_time - start_time) / 60.
@@ -142,31 +114,6 @@
     print '... final denoising error with test  is', conf['error_test']
     
     # Save model parameters
-<<<<<<< HEAD
-    da.save(os.path.join(conf['da_dir'], 'model-da-final.pkl'))
-    print '... model has been saved into %s as model-da-final.pkl' % conf['da_dir']
-
-    # Return the learned transformation function
-    return da.function('da_transform_fn')
-
-
-def train_pca(conf, data):
-    """Simple wrapper to either load a PCA or train it and save its parameters"""
-    pca_model_file = os.path.join(conf['pca_dir'], 'model-pca.pkl')
-    if os.path.isfile(pca_model_file):
-        # Load a pretrained model.
-        print '... loading precomputed PCA transform'
-        pca = PCA.load(pca_model_file)
-    else:
-        # Train the model.
-        print '... computing PCA transform'
-        pca = PCA(conf['num_components'], conf['min_variance'], conf['whiten'])
-        pca.train(data.get_value())
-        pca.save(pca_model_file)
-
-    # Return the learned transformation function
-    return pca
-=======
     filename = os.path.join(savedir, layer['name'] + '.pkl')
     ae.save(filename)
     print '... final model has been saved as %s' % filename
@@ -197,7 +144,6 @@
         filename = os.path.join(savedir, layer['name'] + '.pkl')
         pca.save(filename)
         return pca
->>>>>>> 5fc3a1d2
 
 if __name__ == "__main__":
     # First layer = PCA-75 whiten
@@ -248,39 +194,12 @@
             'saving_rate': 2, # (Default = 0)
             'alc_rate' : 2, # (Default = 0)
             'resulting_alc' : True, # (Default = False)
-<<<<<<< HEAD
-            'da_dir' : './outputs/',
-            'pca_dir' : './outputs/',
-            'submit_dir' : './outputs/',
-            # Arguments for PCA
-            'num_components': 75,
-            'min_variance': 0.0, # (Default = 0)
-            'whiten': True # (Default = False)
-=======
             'savedir' : './outputs',
->>>>>>> 5fc3a1d2
             }
 
     # Load the dataset
     data = utils.load_data(conf)
-
-    # Blend data subsets.
-    data_blended = utils.blend(data, conf['proba'])
-    
-<<<<<<< HEAD
-    # Train (or load a pretrained) PCA transform.
-    pca = train_pca(conf, data_blended)
-    pca_fn = pca.function('pca_transform_fn')
-    del data_blended
-    data_after_pca = [utils.sharedX(pca_fn(set.get_value()), borrow=True)
-                      for set in data]
-    
-    # Train a DA over the computed representation
-    da_fn = train_da(conf, data_after_pca)
-    del data_after_pca
-    da = DenoisingAutoencoder.load(os.path.join(conf['da_dir'], 'model-da-epoch-01.pkl'))
-    da_fn = da.function('da_transform_fn')
-=======
+    
     if conf['transfer']:
         # Data for the ALC proxy
         alc_train, alc_label = utils.filter_labels(data[0], data[3])
@@ -300,7 +219,6 @@
     #block = StackedBlocks([pca, ae])
     #alc = embed.score(block.function()(alc_train), alc_label)
     #print '... resulting ALC on train is', alc
->>>>>>> 5fc3a1d2
     
     # Stack both layers and create submission file
     input = tensor.matrix()
